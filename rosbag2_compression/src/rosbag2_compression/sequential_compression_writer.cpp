// Copyright 2020 Amazon.com, Inc. or its affiliates. All Rights Reserved.
//
// Licensed under the Apache License, Version 2.0 (the "License");
// you may not use this file except in compliance with the License.
// You may obtain a copy of the License at
//
//     http://www.apache.org/licenses/LICENSE-2.0
//
// Unless required by applicable law or agreed to in writing, software
// distributed under the License is distributed on an "AS IS" BASIS,
// WITHOUT WARRANTIES OR CONDITIONS OF ANY KIND, either express or implied.
// See the License for the specific language governing permissions and
// limitations under the License.

#include "rosbag2_compression/sequential_compression_writer.hpp"

#include <algorithm>
#include <chrono>
#include <memory>
#include <stdexcept>
#include <string>
#include <utility>

#include "rcpputils/filesystem_helper.hpp"

#include "rcutils/filesystem.h"

#include "rosbag2_compression/zstd_compressor.hpp"

#include "rosbag2_cpp/info.hpp"
#include "rosbag2_cpp/storage_options.hpp"

#include "rosbag2_storage/storage_interfaces/read_write_interface.hpp"

#include "logging.hpp"

namespace rosbag2_compression
{

namespace
{
std::string format_storage_uri(const std::string & base_folder, uint64_t storage_count)
{
  // Right now `base_folder_` is always just the folder name for where to install the bagfile.
  // The name of the folder needs to be queried in case
  // SequentialWriter is opened with a relative path.
  std::stringstream storage_file_name;
  storage_file_name << rcpputils::fs::path(base_folder).filename().string() << "_" << storage_count;

  return (rcpputils::fs::path(base_folder) / storage_file_name.str()).string();
}
}  // namespace

SequentialCompressionWriter::SequentialCompressionWriter(
  const rosbag2_compression::CompressionOptions & compression_options)
: SequentialWriter(),
  compression_factory_{std::make_unique<rosbag2_compression::CompressionFactory>()},
  compression_options_{compression_options}
{}

SequentialCompressionWriter::SequentialCompressionWriter(
  const rosbag2_compression::CompressionOptions & compression_options,
  std::unique_ptr<rosbag2_compression::CompressionFactory> compression_factory,
  std::unique_ptr<rosbag2_storage::StorageFactoryInterface> storage_factory,
  std::shared_ptr<rosbag2_cpp::SerializationFormatConverterFactoryInterface> converter_factory,
  std::unique_ptr<rosbag2_storage::MetadataIo> metadata_io)
: SequentialWriter(std::move(storage_factory), converter_factory, std::move(metadata_io)),
  compression_factory_{std::move(compression_factory)},
  compression_options_{compression_options}
{}

SequentialCompressionWriter::~SequentialCompressionWriter()
{
  reset();
}

void SequentialCompressionWriter::init_metadata()
{
  std::lock_guard<std::recursive_mutex> lock(storage_mutex_);
  metadata_ = rosbag2_storage::BagMetadata{};
  metadata_.storage_identifier = storage_->get_storage_identifier();
  metadata_.starting_time = std::chrono::time_point<std::chrono::high_resolution_clock>{
    std::chrono::nanoseconds::max()};
  metadata_.relative_file_paths = {storage_->get_relative_file_path()};
  metadata_.compression_format = compression_options_.compression_format;
  metadata_.compression_mode =
    rosbag2_compression::compression_mode_to_string(compression_options_.compression_mode);
}

void SequentialCompressionWriter::setup_compression()
{
  if (compression_options_.compression_mode == rosbag2_compression::CompressionMode::NONE) {
    throw std::invalid_argument{
            "SequentialCompressionWriter requires a CompressionMode that is not NONE!"};
  }

  setup_compressor_threads();
}

void SequentialCompressionWriter::setup_compressor_threads()
{
  ROSBAG2_COMPRESSION_LOG_DEBUG(
    "setup_compressor_threads: Starting %lu threads",
    compression_options_.compression_threads);
  if (compression_options_.compression_threads < 1) {
    // It shouldn't be possible for this to actually be set to less than 1 at
    // this point, but we'll check it as a safety test, since if it's not at
    // least 1, nothing will ever get compressed.
    compression_options_.compression_threads = 1;
  }
  compression_is_running_ = true;
  auto compress_fn = [&]()
    {
      // Every thread needs to have its own compression context for thread safety.
      auto compressor = compression_factory_->create_compressor(
        compression_options_.compression_format);

      std::mutex mutex;
      std::unique_lock<std::mutex> lock(mutex);

      if (!compressor) {
        throw std::runtime_error{
                "Cannot compress message; Writer is not open!"};
      }

      while (compression_is_running_) {
        std::shared_ptr<rosbag2_storage::SerializedBagMessage> message;
        std::string file;
        compressor_condition_.wait(lock);
        {
          std::lock_guard<std::mutex> queue_lock(compressor_mutex_);
          if (!compressor_message_queue_.empty()) {
            message = compressor_message_queue_.front();
            compressor_message_queue_.pop();
          } else if (!compressor_file_queue_.empty()) {
            file = compressor_file_queue_.front();
            compressor_file_queue_.pop();
          }
        }

        if (message) {
          compress_message(*compressor, message);

          {
            std::lock_guard<std::recursive_mutex> storage_lock(
              storage_mutex_);
            storage_->write(message);
          }
        } else if (!file.empty()) {
          compress_file(*compressor, file);
        }
      }
    };
  for (uint64_t i = 0; i < compression_options_.compression_threads; i++) {
    compression_threads_.emplace_back(compress_fn);
  }
}

void SequentialCompressionWriter::stop_compressor_threads()
{
  if (!compression_threads_.empty()) {
    ROSBAG2_COMPRESSION_LOG_DEBUG("Waiting for compressor threads to finish.");
    compression_is_running_ = false;
    compressor_condition_.notify_all();
    for (auto & thread : compression_threads_) {
      thread.join();
    }
    compression_threads_.clear();
  }
}

void SequentialCompressionWriter::open(
  const rosbag2_cpp::StorageOptions & storage_options,
  const rosbag2_cpp::ConverterOptions & converter_options)
{
<<<<<<< HEAD
  max_bagfile_size_ = storage_options.max_bagfile_size;
  base_folder_ = storage_options.uri;

  if (converter_options.output_serialization_format !=
    converter_options.input_serialization_format)
  {
    converter_ = std::make_unique<rosbag2_cpp::Converter>(converter_options, converter_factory_);
  }

  rcpputils::fs::path db_path(base_folder_);
  if (db_path.is_directory()) {
    std::stringstream error;
    error << "Database directory already exists (" << db_path.string() <<
      "), can't overwrite existing database";
    throw std::runtime_error{error.str()};
  }

  bool dir_created = rcpputils::fs::create_directories(db_path);
  if (!dir_created) {
    std::stringstream error;
    error << "Failed to create database directory (" << db_path.string() << ").";
    throw std::runtime_error{error.str()};
  }

  const auto storage_uri = format_storage_uri(base_folder_, 0);
  storage_ = storage_factory_->open_read_write(storage_uri, storage_options.storage_id);
  if (!storage_) {
    throw std::runtime_error{"No storage could be initialized. Abort"};
  }

  setup_compression();

  {
    std::lock_guard<std::recursive_mutex> lock(storage_mutex_);
    if (max_bagfile_size_ != 0 &&
      max_bagfile_size_ < storage_->get_minimum_split_file_size())
    {
      std::stringstream error;
      error << "Invalid bag splitting size given. Please provide a value greater than " <<
        storage_->get_minimum_split_file_size() << ". Specified value of " <<
        storage_options.max_bagfile_size;
      throw std::runtime_error{error.str()};
    }

    init_metadata();
  }
=======
  SequentialWriter::open(storage_options, converter_options);
  setup_compression();
>>>>>>> 5150a736
}


void SequentialCompressionWriter::reset()
{
  std::lock_guard<std::recursive_mutex> lock(storage_mutex_);
  if (!base_folder_.empty()) {
    // Reset may be called before initializing the compressor (ex. bad options).
    // We compress the last file only if it hasn't been compressed earlier (ex. in split_bagfile()).

    if (compression_options_.compression_mode == rosbag2_compression::CompressionMode::FILE &&
      should_compress_last_file_)
    {
      try {
        storage_.reset();  // Storage must be closed before it can be compressed.
        std::string file = metadata_.relative_file_paths.back();
        compressor_file_queue_.push(file);
        compressor_condition_.notify_one();
      } catch (const std::runtime_error & e) {
        ROSBAG2_COMPRESSION_LOG_WARN_STREAM("Could not compress the last bag file.\n" << e.what());
      }
    }

    stop_compressor_threads();

    finalize_metadata();
    metadata_io_->write_metadata(base_folder_, metadata_);
  }

  storage_.reset();  // Necessary to ensure that the storage is destroyed before the factory
  storage_factory_.reset();
}

<<<<<<< HEAD
void SequentialCompressionWriter::create_topic(
  const rosbag2_storage::TopicMetadata & topic_with_type)
{
  std::lock_guard<std::recursive_mutex> lock(storage_mutex_);
  if (!storage_) {
    throw std::runtime_error{"Bag is not open. Call open() before writing."};
  }

  if (converter_) {
    converter_->add_topic(topic_with_type.name, topic_with_type.type);
  }

  if (topics_names_to_info_.find(topic_with_type.name) ==
    topics_names_to_info_.end())
  {
    rosbag2_storage::TopicInformation info{};
    info.topic_metadata = topic_with_type;

    const auto insert_res = topics_names_to_info_.insert(
      std::make_pair(topic_with_type.name, info));

    if (!insert_res.second) {
      std::stringstream errmsg;
      errmsg << "Failed to insert topic \"" << topic_with_type.name << "\"!";
      throw std::runtime_error{errmsg.str()};
    }

    storage_->create_topic(topic_with_type);
  }
}

void SequentialCompressionWriter::remove_topic(
  const rosbag2_storage::TopicMetadata & topic_with_type)
{
  std::lock_guard<std::recursive_mutex> lock(storage_mutex_);
  if (!storage_) {
    throw std::runtime_error{"Bag is not open. Call open() before removing."};
  }

  if (topics_names_to_info_.erase(topic_with_type.name) > 0) {
    storage_->remove_topic(topic_with_type);
  } else {
    std::stringstream errmsg;
    errmsg << "Failed to remove the non-existing topic \"" << topic_with_type.name << "\"!";
    throw std::runtime_error{errmsg.str()};
  }
}

void SequentialCompressionWriter::compress_file(
  BaseCompressorInterface & compressor,
  const std::string & file)
=======
void SequentialCompressionWriter::compress_last_file()
>>>>>>> 5150a736
{
  ROSBAG2_COMPRESSION_LOG_DEBUG("Compressing file: %s", file.c_str());
  const auto to_compress = rcpputils::fs::path{file};

  if (to_compress.exists() && to_compress.file_size() > 0u) {
    const auto compressed_uri = compressor.compress_uri(to_compress.string());

    {
      // After we've compressed the file, replace the name in the file list with the
      // new name.
      // It feels inefficient here to just search through the vector for the file name,
      // but it's the easiest way to handle this; both the size and the order of this vector
      // are important, since they're used to handle the generation of new files names and the
      // order of the bag files.  If we have multiple threads that could all be compressing
      // files at once, there's no guarantee in which order they'll finish.  All that means
      // that we can't remove items or change their order after they're added, and we can't
      // rely on the file we just finished compressing being in any particular place.  We can't
      // even rely on holding on to a reference to an iterator in the vector, since newly added
      // entries could have invalidated that vector.  We just have to go find our entry again.
      std::lock_guard<std::mutex> lock(compressor_mutex_);
      auto iter = std::find(
        metadata_.relative_file_paths.begin(),
        metadata_.relative_file_paths.end(),
        file);
      if (iter != metadata_.relative_file_paths.end()) {
        *iter = compressed_uri;
      } else {
        ROSBAG2_COMPRESSION_LOG_ERROR_STREAM(
          "Failed to find path to uncompressed bag: \"" << file <<
            "\"; this shouldn't happen.");
      }
    }

    if (!rcpputils::fs::remove(to_compress)) {
      ROSBAG2_COMPRESSION_LOG_ERROR_STREAM(
        "Failed to remove uncompressed bag: \"" << to_compress.string() << "\"");
    }
  } else {
    ROSBAG2_COMPRESSION_LOG_DEBUG_STREAM(
      "Removing last file: \"" << to_compress.string() <<
        "\" because it either is empty or does not exist.");
  }
}

void SequentialCompressionWriter::split_bagfile()
{
  std::lock_guard<std::recursive_mutex> lock(storage_mutex_);
  std::lock_guard<std::mutex> compressor_lock(compressor_mutex_);

  const auto storage_uri = format_storage_uri(
    base_folder_,
    metadata_.relative_file_paths.size());

  storage_ = storage_factory_->open_read_write(storage_uri, metadata_.storage_identifier);

  // If we're in FILE compression mode, push this file's name on to the queue so another
  // thread will handle compressing it.  If not, we can just carry on.
  if (compression_options_.compression_mode == rosbag2_compression::CompressionMode::FILE) {
    std::string file = metadata_.relative_file_paths.back();
    compressor_file_queue_.push(file);
    compressor_condition_.notify_one();
  }

  if (!storage_) {
    // Add a check to make sure reset() does not compress the file again if we couldn't load the
    // storage plugin.
    should_compress_last_file_ = false;

    std::stringstream errmsg;
    errmsg << "Failed to rollover bagfile to new file: \"" << storage_uri << "\"!";
    throw std::runtime_error{errmsg.str()};
  }

  metadata_.relative_file_paths.push_back(storage_->get_relative_file_path());

  // Re-register all topics since we rolled-over to a new bagfile.
  for (const auto & topic : topics_names_to_info_) {
    storage_->create_topic(topic.second.topic_metadata);
  }
}

void SequentialCompressionWriter::compress_message(
  BaseCompressorInterface & compressor,
  std::shared_ptr<rosbag2_storage::SerializedBagMessage> message)
{
  compressor.compress_serialized_bag_message(message.get());
}

std::shared_ptr<rosbag2_storage::SerializedBagMessage>
SequentialCompressionWriter::get_writeable_message(
  std::shared_ptr<rosbag2_storage::SerializedBagMessage> message)
{
<<<<<<< HEAD
  if (!storage_) {
    throw std::runtime_error{"Bag is not open. Call open() before writing."};
  }

  // Update the message count for the Topic.
  ++topics_names_to_info_.at(message->topic_name).message_count;

  if (should_split_bagfile()) {
    split_bagfile();
  }

  const auto message_timestamp = std::chrono::time_point<std::chrono::high_resolution_clock>{
    std::chrono::nanoseconds(message->time_stamp)};
  metadata_.starting_time = std::min(metadata_.starting_time, message_timestamp);

  const auto duration = message_timestamp - metadata_.starting_time;
  metadata_.duration = std::max(metadata_.duration, duration);

  auto converted_message = converter_ ? converter_->convert(message) : message;
  if (compression_options_.compression_mode == CompressionMode::MESSAGE) {
    std::lock_guard<std::mutex> lock(compressor_mutex_);
    while (compressor_message_queue_.size() > compression_options_.compression_queue_size) {
      compressor_message_queue_.pop();
    }
    compressor_message_queue_.push(converted_message);
    compressor_condition_.notify_one();
  } else {
    std::lock_guard<std::recursive_mutex> lock(storage_mutex_);
    storage_->write(converted_message);
  }
}

bool SequentialCompressionWriter::should_split_bagfile()
{
  if (max_bagfile_size_ == rosbag2_storage::storage_interfaces::MAX_BAGFILE_SIZE_NO_SPLIT) {
    return false;
  } else {
    std::lock_guard<std::recursive_mutex> lock(storage_mutex_);
    return storage_->get_bagfile_size() > max_bagfile_size_;
  }
}

void SequentialCompressionWriter::finalize_metadata()
{
  metadata_.bag_size = 0;

  for (const auto & path : metadata_.relative_file_paths) {
    const auto bag_path = rcpputils::fs::path{path};

    if (bag_path.exists()) {
      metadata_.bag_size += bag_path.file_size();
    }
  }

  metadata_.topics_with_message_count.clear();
  metadata_.topics_with_message_count.reserve(topics_names_to_info_.size());
  metadata_.message_count = 0;

  for (const auto & topic : topics_names_to_info_) {
    metadata_.topics_with_message_count.push_back(topic.second);
    metadata_.message_count += topic.second.message_count;
=======
  auto writeable_msg = SequentialWriter::get_writeable_message(message);
  if (compression_options_.compression_mode == rosbag2_compression::CompressionMode::MESSAGE) {
    compress_message(writeable_msg);
>>>>>>> 5150a736
  }
  return writeable_msg;
}

}  // namespace rosbag2_compression<|MERGE_RESOLUTION|>--- conflicted
+++ resolved
@@ -173,59 +173,10 @@
   const rosbag2_cpp::StorageOptions & storage_options,
   const rosbag2_cpp::ConverterOptions & converter_options)
 {
-<<<<<<< HEAD
-  max_bagfile_size_ = storage_options.max_bagfile_size;
-  base_folder_ = storage_options.uri;
-
-  if (converter_options.output_serialization_format !=
-    converter_options.input_serialization_format)
-  {
-    converter_ = std::make_unique<rosbag2_cpp::Converter>(converter_options, converter_factory_);
-  }
-
-  rcpputils::fs::path db_path(base_folder_);
-  if (db_path.is_directory()) {
-    std::stringstream error;
-    error << "Database directory already exists (" << db_path.string() <<
-      "), can't overwrite existing database";
-    throw std::runtime_error{error.str()};
-  }
-
-  bool dir_created = rcpputils::fs::create_directories(db_path);
-  if (!dir_created) {
-    std::stringstream error;
-    error << "Failed to create database directory (" << db_path.string() << ").";
-    throw std::runtime_error{error.str()};
-  }
-
-  const auto storage_uri = format_storage_uri(base_folder_, 0);
-  storage_ = storage_factory_->open_read_write(storage_uri, storage_options.storage_id);
-  if (!storage_) {
-    throw std::runtime_error{"No storage could be initialized. Abort"};
-  }
-
-  setup_compression();
-
-  {
-    std::lock_guard<std::recursive_mutex> lock(storage_mutex_);
-    if (max_bagfile_size_ != 0 &&
-      max_bagfile_size_ < storage_->get_minimum_split_file_size())
-    {
-      std::stringstream error;
-      error << "Invalid bag splitting size given. Please provide a value greater than " <<
-        storage_->get_minimum_split_file_size() << ". Specified value of " <<
-        storage_options.max_bagfile_size;
-      throw std::runtime_error{error.str()};
-    }
-
-    init_metadata();
-  }
-=======
+  std::lock_guard<std::recursive_mutex> lock(storage_mutex_);
   SequentialWriter::open(storage_options, converter_options);
   setup_compression();
->>>>>>> 5150a736
-}
-
+}
 
 void SequentialCompressionWriter::reset()
 {
@@ -233,7 +184,6 @@
   if (!base_folder_.empty()) {
     // Reset may be called before initializing the compressor (ex. bad options).
     // We compress the last file only if it hasn't been compressed earlier (ex. in split_bagfile()).
-
     if (compression_options_.compression_mode == rosbag2_compression::CompressionMode::FILE &&
       should_compress_last_file_)
     {
@@ -257,61 +207,23 @@
   storage_factory_.reset();
 }
 
-<<<<<<< HEAD
 void SequentialCompressionWriter::create_topic(
   const rosbag2_storage::TopicMetadata & topic_with_type)
 {
   std::lock_guard<std::recursive_mutex> lock(storage_mutex_);
-  if (!storage_) {
-    throw std::runtime_error{"Bag is not open. Call open() before writing."};
-  }
-
-  if (converter_) {
-    converter_->add_topic(topic_with_type.name, topic_with_type.type);
-  }
-
-  if (topics_names_to_info_.find(topic_with_type.name) ==
-    topics_names_to_info_.end())
-  {
-    rosbag2_storage::TopicInformation info{};
-    info.topic_metadata = topic_with_type;
-
-    const auto insert_res = topics_names_to_info_.insert(
-      std::make_pair(topic_with_type.name, info));
-
-    if (!insert_res.second) {
-      std::stringstream errmsg;
-      errmsg << "Failed to insert topic \"" << topic_with_type.name << "\"!";
-      throw std::runtime_error{errmsg.str()};
-    }
-
-    storage_->create_topic(topic_with_type);
-  }
+  SequentialWriter::create_topic(topic_with_type);
 }
 
 void SequentialCompressionWriter::remove_topic(
   const rosbag2_storage::TopicMetadata & topic_with_type)
 {
   std::lock_guard<std::recursive_mutex> lock(storage_mutex_);
-  if (!storage_) {
-    throw std::runtime_error{"Bag is not open. Call open() before removing."};
-  }
-
-  if (topics_names_to_info_.erase(topic_with_type.name) > 0) {
-    storage_->remove_topic(topic_with_type);
-  } else {
-    std::stringstream errmsg;
-    errmsg << "Failed to remove the non-existing topic \"" << topic_with_type.name << "\"!";
-    throw std::runtime_error{errmsg.str()};
-  }
+  SequentialWriter::remove_topic(topic_with_type);
 }
 
 void SequentialCompressionWriter::compress_file(
   BaseCompressorInterface & compressor,
   const std::string & file)
-=======
-void SequentialCompressionWriter::compress_last_file()
->>>>>>> 5150a736
 {
   ROSBAG2_COMPRESSION_LOG_DEBUG("Compressing file: %s", file.c_str());
   const auto to_compress = rcpputils::fs::path{file};
@@ -341,7 +253,7 @@
       } else {
         ROSBAG2_COMPRESSION_LOG_ERROR_STREAM(
           "Failed to find path to uncompressed bag: \"" << file <<
-            "\"; this shouldn't happen.");
+                                                        "\"; this shouldn't happen.");
       }
     }
 
@@ -352,7 +264,7 @@
   } else {
     ROSBAG2_COMPRESSION_LOG_DEBUG_STREAM(
       "Removing last file: \"" << to_compress.string() <<
-        "\" because it either is empty or does not exist.");
+                               "\" because it either is empty or does not exist.");
   }
 }
 
@@ -397,14 +309,21 @@
   BaseCompressorInterface & compressor,
   std::shared_ptr<rosbag2_storage::SerializedBagMessage> message)
 {
+
   compressor.compress_serialized_bag_message(message.get());
 }
 
 std::shared_ptr<rosbag2_storage::SerializedBagMessage>
 SequentialCompressionWriter::get_writeable_message(
+  std::shared_ptr<rosbag2_storage::SerializedBagMessage> /* message */)
+{
+  throw std::runtime_error{"get_writeable_message should not be called when doing zstd compression."};
+  //return writeable_msg;
+}
+
+void SequentialCompressionWriter::write(
   std::shared_ptr<rosbag2_storage::SerializedBagMessage> message)
 {
-<<<<<<< HEAD
   if (!storage_) {
     throw std::runtime_error{"Bag is not open. Call open() before writing."};
   }
@@ -447,32 +366,4 @@
   }
 }
 
-void SequentialCompressionWriter::finalize_metadata()
-{
-  metadata_.bag_size = 0;
-
-  for (const auto & path : metadata_.relative_file_paths) {
-    const auto bag_path = rcpputils::fs::path{path};
-
-    if (bag_path.exists()) {
-      metadata_.bag_size += bag_path.file_size();
-    }
-  }
-
-  metadata_.topics_with_message_count.clear();
-  metadata_.topics_with_message_count.reserve(topics_names_to_info_.size());
-  metadata_.message_count = 0;
-
-  for (const auto & topic : topics_names_to_info_) {
-    metadata_.topics_with_message_count.push_back(topic.second);
-    metadata_.message_count += topic.second.message_count;
-=======
-  auto writeable_msg = SequentialWriter::get_writeable_message(message);
-  if (compression_options_.compression_mode == rosbag2_compression::CompressionMode::MESSAGE) {
-    compress_message(writeable_msg);
->>>>>>> 5150a736
-  }
-  return writeable_msg;
-}
-
 }  // namespace rosbag2_compression